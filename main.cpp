--- conflicted
+++ resolved
@@ -1,59 +1,55 @@
-#include <string_view>
-
-#include <constexpr_hash_map/constexpr_hash_map.hpp>
-
-int example_simple() noexcept
-{
-<<<<<<< HEAD
-    static constexpr burda::ct::hash_map<2, const char*, int> map
-=======
-    static constexpr const burda::ct::hash_map<2, const char*, int> map
->>>>>>> 79fc45c8
-    {
-        std::make_pair("key1", 1),
-        std::make_pair("key2", 2)
-    };
-
-    static_assert(map.size() == 2);
-    static_assert(map.contains("key1"));
-    static_assert(map.at("key1").second == 1);
-    static_assert(map.contains("key2"));
-    static_assert(map["key2"] == 2);
-    static_assert(!map.contains("key3"));
-    // this would not compile, because because hash map doesn't contain it
-    //static_assert(map["key3"] == 3);
-
-    // just as an example to observe generated assembly
-    return map.at("key2").second;
-}
-
-int example_advanced() noexcept
-{
-    static constexpr burda::ct::hash_map<3, std::string_view, std::string_view> map
-    {
-        std::make_pair("key1", "value1"),
-        std::make_pair("key2", "value2"),
-        std::make_pair("key3", "value3")
-    };
-
-    // container supports iterators in a basic way
-    static constexpr auto it = map.find("key2");
-    static_assert(it != std::cend(map));
-    static_assert(it->second == "value2");
-    // another example calls
-    static_assert(!std::empty(map));
-    static_assert(std::size(map) == 3);
-
-    for ([[maybe_unused]] const auto& [key, value] : map)
-    {
-        // do something with the elements
-    }
-
-    // dummy example to observe constexpr nature of the generated assembly
-    return it->second.size();
-}
-
-int main(const int, const char**)
-{
-    return example_simple() + example_advanced();
-}
+#include <string_view>
+
+#include <constexpr_hash_map/constexpr_hash_map.hpp>
+
+int example_simple() noexcept
+{
+    static constexpr burda::ct::hash_map<2, const char*, int> map
+    {
+        std::make_pair("key1", 1),
+        std::make_pair("key2", 2)
+    };
+
+    static_assert(map.size() == 2);
+    static_assert(map.contains("key1"));
+    static_assert(map.at("key1").second == 1);
+    static_assert(map.contains("key2"));
+    static_assert(map["key2"] == 2);
+    static_assert(!map.contains("key3"));
+    // this would not compile, because because hash map doesn't contain it
+    //static_assert(map["key3"] == 3);
+
+    // just as an example to observe generated assembly
+    return map.at("key2").second;
+}
+
+int example_advanced() noexcept
+{
+    static constexpr burda::ct::hash_map<3, std::string_view, std::string_view> map
+    {
+        std::make_pair("key1", "value1"),
+        std::make_pair("key2", "value2"),
+        std::make_pair("key3", "value3")
+    };
+
+    // container supports iterators in a basic way
+    static constexpr auto it = map.find("key2");
+    static_assert(it != std::cend(map));
+    static_assert(it->second == "value2");
+    // another example calls
+    static_assert(!std::empty(map));
+    static_assert(std::size(map) == 3);
+
+    for ([[maybe_unused]] const auto& [key, value] : map)
+    {
+        // do something with the elements
+    }
+
+    // dummy example to observe constexpr nature of the generated assembly
+    return it->second.size();
+}
+
+int main(const int, const char**)
+{
+    return example_simple() + example_advanced();
+}