![Version](https://img.shields.io/badge/version-1.1.0-blue.svg)
![Language](https://img.shields.io/badge/C++17-blue.svg)
![License](https://img.shields.io/badge/license-MIT_License-blue.svg?style=flat)

# Introduction
Simple single-header compile-time hash-map written in C++ 17.

Compatible and tested on:
* x86-64 g++ 8.1 and higher
* x86-64 clang++ 6.0 and higher
* x64 MSVC v19.14 and higher

Implemeted in the [constexpr_hash_map.hpp](include/constexpr_hash_map/constexpr_hash_map.hpp).

# Example
```cpp
#include <constexpr_hash_map/constexpr_hash_map.hpp>

<<<<<<< HEAD
// use arbitrary constexpr constructible types like std::string_view, etc. 
=======
>>>>>>> 79fc45c8
static constexpr burda::ct::hash_map<2, const char *, int> map
{
    std::make_pair("key1", 1),
    std::make_pair("key2", 2)
};

// capacity and iterators
static_assert(map.size() == 2);
static_assert(std::size(map) == 2);
const auto it = map.find("key1");
static_assert(it != std::cend(map));
static_assert(it->second == 1); // it->second holds the value
static_assert(!std::empty(map));

// accessors
static_assert(map.contains("key1"));
static_assert(!map.contains("key99"));
static_assert(map.at("key1").first); // first denotes, if element was found
static_assert(map.at("key1").second == 1); // second is the actual value
// operator[] doesn't check whether key exists
static_assert(map["key2"] == 2);
// this wouldn't compile -- the key doesn't exist and therefore cannot be evaluated to a constant
// expression, but outside static assertion it would compile and resulted in an undefined behaviour
//static_assert(map["key3"] == 3);

// algorithm support
for (const auto& [key, value] : map)
{
    // do something...
}
```

See also [main.cpp](main.cpp).

Example might compiled (with no additional flags), for example, by this minimal command:
```bash
g++ main.cpp -I include -std=c++17
```

# Live Demo
<<<<<<< HEAD
* ```x86-64 g++ 12.1, x86-64 clang++ 14.0.0, x64 MSVC v19.32```: **https://godbolt.org/z/GY8Ya1rsh**
=======
* ```x86-64 g++ 10.1, -std=c++17 -O1 -Wall -Wextra -pedantic```: **https://godbolt.org/z/3f3s6jxhY**
* ```x64 MSVC v19.14, /std:c++17 /O2```: **https://godbolt.org/z/rWYKGW6vc**
>>>>>>> 79fc45c8
<|MERGE_RESOLUTION|>--- conflicted
+++ resolved
@@ -16,10 +16,7 @@
 ```cpp
 #include <constexpr_hash_map/constexpr_hash_map.hpp>
 
-<<<<<<< HEAD
 // use arbitrary constexpr constructible types like std::string_view, etc. 
-=======
->>>>>>> 79fc45c8
 static constexpr burda::ct::hash_map<2, const char *, int> map
 {
     std::make_pair("key1", 1),
@@ -60,9 +57,4 @@
 ```
 
 # Live Demo
-<<<<<<< HEAD
-* ```x86-64 g++ 12.1, x86-64 clang++ 14.0.0, x64 MSVC v19.32```: **https://godbolt.org/z/GY8Ya1rsh**
-=======
-* ```x86-64 g++ 10.1, -std=c++17 -O1 -Wall -Wextra -pedantic```: **https://godbolt.org/z/3f3s6jxhY**
-* ```x64 MSVC v19.14, /std:c++17 /O2```: **https://godbolt.org/z/rWYKGW6vc**
->>>>>>> 79fc45c8
+* ```x86-64 g++ 12.1, x86-64 clang++ 14.0.0, x64 MSVC v19.32```: **https://godbolt.org/z/GY8Ya1rsh**